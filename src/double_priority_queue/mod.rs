--- conflicted
+++ resolved
@@ -605,11 +605,7 @@
                 right(r),
             ]
             .iter()
-<<<<<<< HEAD
             .map_while(|i| self.store.heap.get(i.0).map(|index| (i, index)))
-=======
-            .filter_map(|i| self.store.heap.get(i.0).map(|index| (i, index)))
->>>>>>> 2a4d8d2a
             .min_by_key(|(_, index)| {
                 self.store
                     .map
@@ -654,11 +650,7 @@
                 right(r),
             ]
             .iter()
-<<<<<<< HEAD
             .map_while(|i| self.store.heap.get(i.0).map(|index| (i, index)))
-=======
-            .filter_map(|i| self.store.heap.get(i.0).map(|index| (i, index)))
->>>>>>> 2a4d8d2a
             .max_by_key(|(_, index)| {
                 self.store
                     .map
@@ -673,13 +665,15 @@
                 self.store.get_priority_from_position(i) > self.store.get_priority_from_position(m)
             } {
                 self.store.swap(i, m);
-                if i > right(m) // i is a grandchild of m
-                    && unsafe {
-                        self.store.get_priority_from_position(i)
-                            < self.store.get_priority_from_position(parent(i))
+                if i > r { // i is a grandchild of m
+                    let p = parent(i);
+                    if unsafe {
+                        self.store.get_priority_from_heap_index(i)
+                            < self.store.get_priority_from_heap_index(p)
                     }
-                {
-                    self.store.swap(i, parent(i));
+                    {
+                        self.store.swap(i, p);
+                    }
                 }
             } else {
                 break;
